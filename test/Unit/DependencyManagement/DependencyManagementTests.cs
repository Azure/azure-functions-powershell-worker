//
// Copyright (c) Microsoft. All rights reserved.
// Licensed under the MIT license. See LICENSE file in the project root for full license information.
//

using System;
using System.IO;
using Microsoft.Azure.WebJobs.Script.Grpc.Messages;
using Xunit;
using Microsoft.Azure.Functions.PowerShellWorker.DependencyManagement;

namespace Microsoft.Azure.Functions.PowerShellWorker.Test
{
    using System.Management.Automation;

    public class DependencyManagementTests : IDisposable
    {
        private readonly string _dependencyManagementDirectory;
        private readonly string _functionId;
        private const string ManagedDependenciesFolderName = "ManagedDependencies";
        private const string AzureFunctionsFolderName = "AzureFunctions";
        private readonly ConsoleLogger _testLogger;

        public DependencyManagementTests()
        {
            _dependencyManagementDirectory = Path.Combine(
                AppDomain.CurrentDomain.BaseDirectory, "TestScripts", "DependencyManagement");
            _functionId = Guid.NewGuid().ToString();
            _testLogger = new ConsoleLogger();
        }

        public void Dispose()
        {
            _testLogger.FullLog.Clear();
        }

        private FunctionLoadRequest GetFuncLoadRequest(string functionAppRoot, bool managedDependencyEnabled)
        {
            var metadata = new RpcFunctionMetadata
            {
                Name = "MyHttpTrigger",
                Directory = functionAppRoot
            };

            var functionLoadRequest = new FunctionLoadRequest
            {
                FunctionId = _functionId,
                Metadata = metadata
            };

            functionLoadRequest.ManagedDependencyEnabled = managedDependencyEnabled;
            return functionLoadRequest;
        }

        private string GetManagedDependenciesPath(string functionAppRootPath)
        {
            string functionAppName = Path.GetFileName(functionAppRootPath);
            string appDataFolder = Environment.GetFolderPath(Environment.SpecialFolder.LocalApplicationData, Environment.SpecialFolderOption.DoNotVerify);
            string managedDependenciesFolderPath = Path.Combine(appDataFolder, AzureFunctionsFolderName, functionAppName, ManagedDependenciesFolderName);
            return managedDependenciesFolderPath;
        }

        private void TestCaseCleanup()
        {
            // We run a test case clean up to reset DependencyManager.Dependencies and DependencyManager.DependenciesPath
            var functionFolderPath = Path.Combine(_dependencyManagementDirectory, "DirectoryThatDoesNotExist");
            var functionLoadRequest = GetFuncLoadRequest(functionFolderPath, true);

            try
            {
                var dependencyManager = new DependencyManager();
                dependencyManager.Initialize(functionLoadRequest);
            }
            catch
            {
                // It is ok to ignore the exception here.
            }
        }

        [Fact]
        public void TestManagedDependencyBasicRequirements()
        {
            try
            {
                // Test case setup.
                var requirementsDirectoryName = "BasicRequirements";
                var functionFolderPath = Path.Combine(_dependencyManagementDirectory, requirementsDirectoryName, "FunctionDirectory");
                var functionAppRoot = Path.Combine(_dependencyManagementDirectory, requirementsDirectoryName);
                var managedDependenciesFolderPath = GetManagedDependenciesPath(functionAppRoot);

                var functionLoadRequest = GetFuncLoadRequest(functionFolderPath, true);

                // Create DependencyManager and process the requirements.psd1 file at the function app root.
                var dependencyManager = new DependencyManager();
                dependencyManager.Initialize(functionLoadRequest);

                // Validate that DependencyManager.DependenciesPath and DependencyManager.Dependencies are set correctly.
                var dependenciesPathIsValid = managedDependenciesFolderPath.Equals(DependencyManager.DependenciesPath,
                    StringComparison.CurrentCultureIgnoreCase);
                Assert.True(dependenciesPathIsValid);

                // Dependencies.Count should be 1.
                Assert.Single(DependencyManager.Dependencies);
            }
            finally
            {
                TestCaseCleanup();
            }
        }

        [Fact]
        public void TestManagedDependencyEmptyHashtableRequirement()
        {
            try
            {
                // Test case setup.
                var requirementsDirectoryName = "EmptyHashtableRequirement";
                var functionFolderPath = Path.Combine(_dependencyManagementDirectory, requirementsDirectoryName, "FunctionDirectory");
                var functionAppRoot = Path.Combine(_dependencyManagementDirectory, requirementsDirectoryName);
                var managedDependenciesFolderPath = GetManagedDependenciesPath(functionAppRoot);
                var functionLoadRequest = GetFuncLoadRequest(functionFolderPath, true);

                // Create DependencyManager and process the requirements.psd1 file at the function app root.
                var dependencyManager = new DependencyManager();
                dependencyManager.Initialize(functionLoadRequest);

                // Validate that DependencyManager.DependenciesPath and DependencyManager.Dependencies are set correctly.
                var dependenciesPathIsValid = managedDependenciesFolderPath.Equals(DependencyManager.DependenciesPath,
                    StringComparison.CurrentCultureIgnoreCase);
                Assert.True(dependenciesPathIsValid);

                // Dependencies.Count should be 0 since requirements.psd1 is an empty hashtable.
                Assert.True(DependencyManager.Dependencies.Count == 0);
            }
            finally
            {
                TestCaseCleanup();
            }
        }

        [Fact]
        public void TestManagedDependencyNoHashtableRequirementShouldThrow()
        {
            // Test case setup.
            var requirementsDirectoryName = "NoHashtableRequirements";
            var functionFolderPath = Path.Combine(_dependencyManagementDirectory, requirementsDirectoryName, "FunctionDirectory");
            var functionLoadRequest = GetFuncLoadRequest(functionFolderPath, true);

            // Trying to set the functionApp dependencies should throw since requirements.psd1 is not a hash table.
            var exception = Assert.Throws<DependencyInstallationException>(
                () => new DependencyManager().Initialize(functionLoadRequest));
            Assert.Contains("The PowerShell data file", exception.Message);
            Assert.Contains("requirements.psd1", exception.Message);
            Assert.Contains("is invalid since it cannot be evaluated into a Hashtable object", exception.Message);
        }

        [Fact]
        public void TestManagedDependencyInvalidRequirementsFormatShouldThrow()
        {
            // Test case setup.
            var requirementsDirectoryName = "InvalidRequirementsFormat";
            var functionFolderPath = Path.Combine(_dependencyManagementDirectory, requirementsDirectoryName, "FunctionDirectory");
            var functionLoadRequest = GetFuncLoadRequest(functionFolderPath, true);

            // Trying to set the functionApp dependencies should throw since the module version
            // in requirements.psd1 is not in a valid format.
            var exception = Assert.Throws<DependencyInstallationException>(
                () => new DependencyManager().Initialize(functionLoadRequest));
            Assert.Contains("Version is not in the correct format.", exception.Message);
            Assert.Contains("Please use the following notation:", exception.Message);
            Assert.Contains("MajorVersion.*", exception.Message);
        }

        [Fact]
        public void TestManagedDependencyNoRequirementsFileShouldThrow()
        {
            // Test case setup.
            var requirementsDirectoryName = "ModuleThatDoesNotExist";
            var functionFolderPath = Path.Combine(_dependencyManagementDirectory, requirementsDirectoryName, "FunctionDirectory");
            var functionLoadRequest = GetFuncLoadRequest(functionFolderPath, true);

            // Trying to set the functionApp dependencies should throw since no
            // requirements.psd1 is found at the function app root.
            var exception = Assert.Throws<DependencyInstallationException>(
                () => new DependencyManager().Initialize(functionLoadRequest));
            Assert.Contains("No 'requirements.psd1'", exception.Message);
            Assert.Contains("is found at the FunctionApp root folder", exception.Message);
        }

        [Fact]
        public void TestManagedDependencySuccessfulModuleDownload()
        {
            string filePath = null;
            try
            {
                // Test case setup.
                var requirementsDirectoryName = "BasicRequirements";
<<<<<<< HEAD
                var functionFolderPath = Path.Combine(_dependencyManagementDirectory, requirementsDirectoryName, "FunctionDirectory");
=======
                var functionFolderPath = Path.Combine(_dependencyManagementDirectory, requirementsDirectoryName,
                    "FunctionDirectory");
>>>>>>> 45d770df
                var functionAppRoot = Path.Combine(_dependencyManagementDirectory, requirementsDirectoryName);
                var managedDependenciesFolderPath = GetManagedDependenciesPath(functionAppRoot);
                var functionLoadRequest = GetFuncLoadRequest(functionFolderPath, true);

                // Create DependencyManager and process the requirements.psd1 file at the function app root.
                var dependencyManager = new TestDependencyManager();
                dependencyManager.Initialize(functionLoadRequest);

                // Install the function app dependencies.
                dependencyManager.InstallFunctionAppDependencies(null, _testLogger);

                // Here we will get two logs: one that says that we are installing the dependencies, and one for a successful download.
                bool correctLogCount = (_testLogger.FullLog.Count == 2);
                Assert.True(correctLogCount);

                // The first log should say "Installing FunctionApp dependent modules."
                Assert.Contains(PowerShellWorkerStrings.InstallingFunctionAppDependentModules, _testLogger.FullLog[0]);

                // In the overwritten RunSaveModuleCommand method, we write a text file with module name and version.
                // Read the file content of the generated file.
                filePath = Path.Join(DependencyManager.DependenciesPath, dependencyManager.TestFileName);
                string fileContent = File.ReadAllText(filePath);

                // After running save module, we write a log with the module name and version.
                // This should match was is written in the log.
                Assert.Contains(fileContent, _testLogger.FullLog[1]);

                // Lastly, DependencyError should be null since the module was downloaded successfully.
                Assert.Null(dependencyManager.DependencyError);
            }
            finally
            {
                TestCaseCleanup();
                if (filePath != null && File.Exists(filePath))
                {
                    try { File.Delete(filePath); } catch { }
                }
             }
        }

        [Fact]
        public void TestManagedDependencyRetryLogic()
        {
            try
            {
                // Test case setup
                var requirementsDirectoryName = "BasicRequirements";
                var functionFolderPath = Path.Combine(_dependencyManagementDirectory, requirementsDirectoryName, "FunctionDirectory");
                var functionAppRoot = Path.Combine(_dependencyManagementDirectory, requirementsDirectoryName);
                var managedDependenciesFolderPath = GetManagedDependenciesPath(functionAppRoot);

                var functionLoadRequest = GetFuncLoadRequest(functionFolderPath, true);

                // Create DependencyManager and process the requirements.psd1 file at the function app root.
                var dependencyManager = new TestDependencyManager();
                dependencyManager.Initialize(functionLoadRequest);

                // Set the dependencyManager to throw in the RunSaveModuleCommand call.
                dependencyManager.ShouldThrow = true;

                // Validate retry logic.
                dependencyManager.InstallFunctionAppDependencies(null, _testLogger);

                // Here we will get four logs: one that says that we are installing the
                // dependencies, and three for failing to install the module.
                bool correctLogCount = (_testLogger.FullLog.Count == 4);
                Assert.True(correctLogCount);

                // The first log should say "Installing FunctionApp dependent modules."
                Assert.Contains(PowerShellWorkerStrings.InstallingFunctionAppDependentModules, _testLogger.FullLog[0]);

                // The subsequent logs should contain the following:
                for (int index = 1; index < _testLogger.FullLog.Count; index++)
                {
                    Assert.Contains("Fail to install module", _testLogger.FullLog[index]);
                }

                // Lastly, DependencyError should get set after unsuccessfully  retyring 3 times.
                Assert.NotNull(dependencyManager.DependencyError);
                Assert.Contains("Fail to install FunctionApp dependencies. Error:", dependencyManager.DependencyError.Message);
            }
            finally
            {
                TestCaseCleanup();
            }
        }
    }

    internal class TestDependencyManager : DependencyManager
    {
        public bool ShouldThrow { get; set; }

        public string TestFileName { get; set; } = "ModuleInstalled.txt";

        internal TestDependencyManager()
        {
        }

        protected override void RunSaveModuleCommand(PowerShell pwsh, string repository, string moduleName, string version, string path)
        {
            if (ShouldThrow)
            {
                var errorMsg = $"Fail to install module '{moduleName}' version '{version}'";
                throw new InvalidOperationException(errorMsg);
            }

            // Write a text file to the given path with the information of the module that was downloaded.
            var message = string.Format(PowerShellWorkerStrings.ModuleHasBeenInstalled, moduleName, version);
            var filePath = Path.Join(path, TestFileName);
            File.WriteAllText(filePath, message);
        }

        protected override void RemoveSaveModuleModules(PowerShell pwsh)
        {
            return;
        }
    }
}<|MERGE_RESOLUTION|>--- conflicted
+++ resolved
@@ -190,17 +190,11 @@
         [Fact]
         public void TestManagedDependencySuccessfulModuleDownload()
         {
-            string filePath = null;
             try
             {
                 // Test case setup.
                 var requirementsDirectoryName = "BasicRequirements";
-<<<<<<< HEAD
-                var functionFolderPath = Path.Combine(_dependencyManagementDirectory, requirementsDirectoryName, "FunctionDirectory");
-=======
-                var functionFolderPath = Path.Combine(_dependencyManagementDirectory, requirementsDirectoryName,
-                    "FunctionDirectory");
->>>>>>> 45d770df
+                var functionFolderPath = Path.Combine(_dependencyManagementDirectory, requirementsDirectoryName, "FunctionDirectory");
                 var functionAppRoot = Path.Combine(_dependencyManagementDirectory, requirementsDirectoryName);
                 var managedDependenciesFolderPath = GetManagedDependenciesPath(functionAppRoot);
                 var functionLoadRequest = GetFuncLoadRequest(functionFolderPath, true);
@@ -208,6 +202,9 @@
                 // Create DependencyManager and process the requirements.psd1 file at the function app root.
                 var dependencyManager = new TestDependencyManager();
                 dependencyManager.Initialize(functionLoadRequest);
+
+                // Configure the dependency manager to mimic a successful download.
+                dependencyManager.SuccessfulDownload = true;
 
                 // Install the function app dependencies.
                 dependencyManager.InstallFunctionAppDependencies(null, _testLogger);
@@ -219,14 +216,9 @@
                 // The first log should say "Installing FunctionApp dependent modules."
                 Assert.Contains(PowerShellWorkerStrings.InstallingFunctionAppDependentModules, _testLogger.FullLog[0]);
 
-                // In the overwritten RunSaveModuleCommand method, we write a text file with module name and version.
-                // Read the file content of the generated file.
-                filePath = Path.Join(DependencyManager.DependenciesPath, dependencyManager.TestFileName);
-                string fileContent = File.ReadAllText(filePath);
-
-                // After running save module, we write a log with the module name and version.
-                // This should match was is written in the log.
-                Assert.Contains(fileContent, _testLogger.FullLog[1]);
+                // In the overwritten RunSaveModuleCommand method, we saved in DownloadedModuleInfo the module name and version.
+                // This same information is logged after running save-module, so validate that they match.
+                Assert.Contains(dependencyManager.DownloadedModuleInfo, _testLogger.FullLog[1]);
 
                 // Lastly, DependencyError should be null since the module was downloaded successfully.
                 Assert.Null(dependencyManager.DependencyError);
@@ -234,15 +226,11 @@
             finally
             {
                 TestCaseCleanup();
-                if (filePath != null && File.Exists(filePath))
-                {
-                    try { File.Delete(filePath); } catch { }
-                }
-             }
-        }
-
-        [Fact]
-        public void TestManagedDependencyRetryLogic()
+            }
+        }
+
+        [Fact]
+        public void TestManagedDependencySuccessfulModuleDownloadAfterTwoTries()
         {
             try
             {
@@ -258,10 +246,60 @@
                 var dependencyManager = new TestDependencyManager();
                 dependencyManager.Initialize(functionLoadRequest);
 
-                // Set the dependencyManager to throw in the RunSaveModuleCommand call.
-                dependencyManager.ShouldThrow = true;
-
-                // Validate retry logic.
+                // Configure the dependencyManager to not throw in the RunSaveModuleCommand call after 2 tries.
+                dependencyManager.ShouldNotThrowAfterCount = 2;
+
+                // Try to install the function app dependencies.
+                dependencyManager.InstallFunctionAppDependencies(null, _testLogger);
+
+                // Here we will get four logs:
+                // - one that say that we are installing the dependencies
+                // - two that say that we failed to download the module
+                // - one for a successful module download
+                bool correctLogCount = (_testLogger.FullLog.Count == 4);
+                Assert.True(correctLogCount);
+
+                // The first log should say "Installing FunctionApp dependent modules."
+                Assert.Contains(PowerShellWorkerStrings.InstallingFunctionAppDependentModules, _testLogger.FullLog[0]);
+
+                // The subsequent two logs should contain the following: "Fail to install module"
+                for (int index = 1; index < _testLogger.FullLog.Count - 1; index++)
+                {
+                    Assert.Contains("Fail to install module", _testLogger.FullLog[index]);
+                }
+
+                // Successful module download log after two retries.
+                // In the overwritten RunSaveModuleCommand method, we saved in DownloadedModuleInfo the module name and version.
+                // This same information is logged after running save-module, so validate that they match.
+                Assert.Contains(dependencyManager.DownloadedModuleInfo, _testLogger.FullLog[3]);
+
+                // Lastly, DependencyError should be null since the module was downloaded successfully after two tries.
+                Assert.Null(dependencyManager.DependencyError);
+            }
+            finally
+            {
+                TestCaseCleanup();
+            }
+        }
+
+        [Fact]
+        public void TestManagedDependencyRetryLogicMaxNumberOfTries()
+        {
+            try
+            {
+                // Test case setup
+                var requirementsDirectoryName = "BasicRequirements";
+                var functionFolderPath = Path.Combine(_dependencyManagementDirectory, requirementsDirectoryName, "FunctionDirectory");
+                var functionAppRoot = Path.Combine(_dependencyManagementDirectory, requirementsDirectoryName);
+                var managedDependenciesFolderPath = GetManagedDependenciesPath(functionAppRoot);
+
+                var functionLoadRequest = GetFuncLoadRequest(functionFolderPath, true);
+
+                // Create DependencyManager and process the requirements.psd1 file at the function app root.
+                var dependencyManager = new TestDependencyManager();
+                dependencyManager.Initialize(functionLoadRequest);
+
+                // Try to install the function app dependencies.
                 dependencyManager.InstallFunctionAppDependencies(null, _testLogger);
 
                 // Here we will get four logs: one that says that we are installing the
@@ -291,9 +329,15 @@
 
     internal class TestDependencyManager : DependencyManager
     {
-        public bool ShouldThrow { get; set; }
-
-        public string TestFileName { get; set; } = "ModuleInstalled.txt";
+        // RunSaveModuleCommand in the DependencyManager class has retry logic with a max number of tries
+        // set to three. By default, we set ShouldNotThrowAfterCount to 4 to always throw.
+        public int ShouldNotThrowAfterCount { get; set; } = 4;
+
+        public bool SuccessfulDownload { get; set; }
+
+        public string DownloadedModuleInfo { get; set; }
+
+        private int SaveModuleCount { get; set; }
 
         internal TestDependencyManager()
         {
@@ -301,16 +345,17 @@
 
         protected override void RunSaveModuleCommand(PowerShell pwsh, string repository, string moduleName, string version, string path)
         {
-            if (ShouldThrow)
-            {
-                var errorMsg = $"Fail to install module '{moduleName}' version '{version}'";
-                throw new InvalidOperationException(errorMsg);
-            }
-
-            // Write a text file to the given path with the information of the module that was downloaded.
-            var message = string.Format(PowerShellWorkerStrings.ModuleHasBeenInstalled, moduleName, version);
-            var filePath = Path.Join(path, TestFileName);
-            File.WriteAllText(filePath, message);
+            if (SuccessfulDownload || (SaveModuleCount >= ShouldNotThrowAfterCount))
+            {
+                // Save the module name and version for a successful download.
+                DownloadedModuleInfo = string.Format(PowerShellWorkerStrings.ModuleHasBeenInstalled, moduleName, version);
+                return;
+            }
+
+            SaveModuleCount++;
+
+            var errorMsg = $"Fail to install module '{moduleName}' version '{version}'";
+            throw new InvalidOperationException(errorMsg);
         }
 
         protected override void RemoveSaveModuleModules(PowerShell pwsh)
