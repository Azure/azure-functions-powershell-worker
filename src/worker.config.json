--- conflicted
+++ resolved
@@ -1,20 +1,10 @@
 {
-<<<<<<< HEAD
-    "description":{
-        "language":"powershell",
-        "extensions":[".ps1", ".psm1"],
-        "defaultExecutablePath":"dotnet",
-        "defaultWorkerPath":"%FUNCTIONS_WORKER_RUNTIME_VERSION%/Microsoft.Azure.Functions.PowerShellWorker.dll",
-        "AzureWebjobsFeatureFlags":"EnableWorkerIndexing",
-        "supportedRuntimeVersions":["7", "7.2"],
-=======
     "description": {
         "language": "powershell",
         "extensions": [ ".ps1", ".psm1" ],
         "defaultExecutablePath": "dotnet",
         "defaultWorkerPath": "%FUNCTIONS_WORKER_RUNTIME_VERSION%/Microsoft.Azure.Functions.PowerShellWorker.dll",
         "supportedRuntimeVersions": [ "7", "7.2" ],
->>>>>>> 0ba0a5c4
         "defaultRuntimeVersion": "7",
         "sanitizeRuntimeVersionRegex": "\\d+\\.?\\d*",
         "workerIndexing": "true"
