//
// Copyright (c) Microsoft. All rights reserved.
// Licensed under the MIT license. See LICENSE file in the project root for full license information.
//

using System;
using System.Collections;
using System.Collections.Generic;
using System.Management.Automation.Remoting;
using System.Threading.Tasks;

using Microsoft.Azure.Functions.PowerShellWorker.Messaging;
using Microsoft.Azure.Functions.PowerShellWorker.PowerShell;
using Microsoft.Azure.Functions.PowerShellWorker.Utility;
using Microsoft.Azure.Functions.PowerShellWorker.DependencyManagement;
using Microsoft.Azure.Functions.PowerShellWorker.Durable;
using Microsoft.Azure.WebJobs.Script.Grpc.Messages;

namespace Microsoft.Azure.Functions.PowerShellWorker
{
    using Microsoft.Azure.Functions.PowerShellWorker.WorkerIndexing;
    using System.Diagnostics;
    using System.Text.Json;
    using LogLevel = Microsoft.Azure.WebJobs.Script.Grpc.Messages.RpcLog.Types.Level;

    internal class RequestProcessor
    {
        private readonly MessagingStream _msgStream;
        private readonly System.Management.Automation.PowerShell _firstPwshInstance;
        private readonly PowerShellManagerPool _powershellPool;
        private DependencyManager _dependencyManager;

        // Holds the exception if an issue is encountered while processing the function app dependencies.
        private Exception _initTerminatingError;
        
        // Indicate whether the dependencies have been installed
        private bool _areDependenciesInstalled;

        private Dictionary<StreamingMessage.ContentOneofCase, Func<StreamingMessage, StreamingMessage>> _requestHandlers =
            new Dictionary<StreamingMessage.ContentOneofCase, Func<StreamingMessage, StreamingMessage>>();

        internal RequestProcessor(MessagingStream msgStream, System.Management.Automation.PowerShell firstPwshInstance)
        {
            _msgStream = msgStream;
            _firstPwshInstance = firstPwshInstance;
            _powershellPool = new PowerShellManagerPool(() => new RpcLogger(msgStream));

            // Host sends capabilities/init data to worker
            _requestHandlers.Add(StreamingMessage.ContentOneofCase.WorkerInitRequest, ProcessWorkerInitRequest);

            // Host sends terminate message to worker.
            // Worker terminates if it can, otherwise host terminates after a grace period
            _requestHandlers.Add(StreamingMessage.ContentOneofCase.WorkerTerminate, ProcessWorkerTerminateRequest);

            // Add any worker relevant status to response
            _requestHandlers.Add(StreamingMessage.ContentOneofCase.WorkerStatusRequest, ProcessWorkerStatusRequest);

            // On file change event, host sends notification to worker
            _requestHandlers.Add(StreamingMessage.ContentOneofCase.FileChangeEventRequest, ProcessFileChangeEventRequest);

            // Host sends required metadata to worker to load function
            _requestHandlers.Add(StreamingMessage.ContentOneofCase.FunctionLoadRequest, ProcessFunctionLoadRequest);

            // Host requests a given invocation
            _requestHandlers.Add(StreamingMessage.ContentOneofCase.InvocationRequest, ProcessInvocationRequest);

            // Host sends cancel message to attempt to cancel an invocation. 
            // If an invocation is cancelled, host will receive an invocation response with status cancelled.
            _requestHandlers.Add(StreamingMessage.ContentOneofCase.InvocationCancel, ProcessInvocationCancelRequest);

            _requestHandlers.Add(StreamingMessage.ContentOneofCase.FunctionsMetadataRequest, ProcessFunctionMetadataRequest);

            _requestHandlers.Add(StreamingMessage.ContentOneofCase.FunctionEnvironmentReloadRequest, ProcessFunctionEnvironmentReloadRequest);
        }

        internal async Task ProcessRequestLoop()
        {
            StreamingMessage request, response;
            while (await _msgStream.MoveNext())
            {
                request = _msgStream.GetCurrentMessage();

                if (_requestHandlers.TryGetValue(request.ContentCase, out Func<StreamingMessage, StreamingMessage> requestFunc))
                {
                    response = requestFunc(request);
                }
                else
                {
                    RpcLogger.WriteSystemLog(LogLevel.Warning, string.Format(PowerShellWorkerStrings.UnsupportedMessage, request.ContentCase));
                    continue;
                }

                if (response != null)
                {
                    _msgStream.Write(response);
                }
            }
        }

        internal StreamingMessage ProcessWorkerInitRequest(StreamingMessage request)
        {
            var stopwatch = new Stopwatch();
            stopwatch.Start();

            var workerInitRequest = request.WorkerInitRequest;
            Environment.SetEnvironmentVariable("AZUREPS_HOST_ENVIRONMENT", $"AzureFunctions/{workerInitRequest.HostVersion}");
            Environment.SetEnvironmentVariable("POWERSHELL_DISTRIBUTION_CHANNEL", $"Azure-Functions:{workerInitRequest.HostVersion}");

            StreamingMessage response = NewStreamingMessageTemplate(
                request.RequestId,
                StreamingMessage.ContentOneofCase.WorkerInitResponse,
                out StatusResult status);

            response.WorkerInitResponse.Capabilities.Add("RpcHttpBodyOnly", "true");
            response.WorkerInitResponse.Capabilities.Add("WorkerStatus", "true");

            // If the environment variable is set, spin up the custom named pipe server.
            // This is typically used for debugging. It will throw a friendly exception if the
            // pipe name is not a valid pipename.
            string pipeName = Environment.GetEnvironmentVariable("PSWorkerCustomPipeName");
            if (!string.IsNullOrEmpty(pipeName))
            {
                RpcLogger.WriteSystemLog(LogLevel.Trace, string.Format(PowerShellWorkerStrings.SpecifiedCustomPipeName, pipeName));
                RemoteSessionNamedPipeServer.CreateCustomNamedPipeServer(pipeName);
            }

            try
            {
                var rpcLogger = new RpcLogger(_msgStream);
                rpcLogger.SetContext(request.RequestId, null);

                _dependencyManager = new DependencyManager(request.WorkerInitRequest.FunctionAppDirectory, logger: rpcLogger);

                _powershellPool.Initialize(_firstPwshInstance);

                rpcLogger.Log(isUserOnlyLog: false, LogLevel.Trace, string.Format(PowerShellWorkerStrings.FirstFunctionLoadCompleted, stopwatch.ElapsedMilliseconds));
            }
            catch (Exception e)
            {
                // Failure that happens during this step is terminating and we will need to return a failure response to
                // all subsequent 'FunctionLoadRequest'. Cache the exception so we can reuse it in future calls.
                _initTerminatingError = e;

                status.Status = StatusResult.Types.Status.Failure;
                status.Exception = e.ToRpcException();
                return response;
            }

            return response;
        }

        internal StreamingMessage ProcessWorkerTerminateRequest(StreamingMessage request)
        {
            return null;
        }

        internal StreamingMessage ProcessWorkerStatusRequest(StreamingMessage request)
        {
            // WorkerStatusResponse type says that it is not used but this will create an empty one anyway to return to the host
            StreamingMessage response = NewStreamingMessageTemplate(
                request.RequestId,
                StreamingMessage.ContentOneofCase.WorkerStatusResponse,
                out StatusResult status);

            return response;
        }

        internal StreamingMessage ProcessFileChangeEventRequest(StreamingMessage request)
        {
            return null;
        }

        /// <summary>
        /// Method to process a FunctionLoadRequest.
        /// FunctionLoadRequest should be processed sequentially. There is no point to process FunctionLoadRequest
        /// concurrently as a FunctionApp doesn't include a lot functions in general. Having this step sequential
        /// will make the Runspace-level initialization easier and more predictable.
        /// </summary>
        internal StreamingMessage ProcessFunctionLoadRequest(StreamingMessage request)
        {
            var stopwatch = new Stopwatch();
            stopwatch.Start();

            FunctionLoadRequest functionLoadRequest = request.FunctionLoadRequest;
            string lrs = System.Text.Json.JsonSerializer.Serialize<FunctionLoadRequest>(functionLoadRequest);

            StreamingMessage response = NewStreamingMessageTemplate(
                request.RequestId,
                StreamingMessage.ContentOneofCase.FunctionLoadResponse,
                out StatusResult status);
            response.FunctionLoadResponse.FunctionId = functionLoadRequest.FunctionId;

            // The worker may occasionally receive multiple function load requests with
            // the same FunctionId. In order to make function load request idempotent,
            // the worker should ignore the duplicates.
            if (FunctionLoader.IsLoaded(functionLoadRequest.FunctionId))
            {
                // If FunctionLoader considers this function loaded, this means
                // the previous request was successful, so respond accordingly.
                return response;
            }

            // When a functionLoadRequest comes in, we check to see if a dependency download has failed in a previous call
            // or if PowerShell could not be initialized. If this is the case, mark this as a failed request
            // and submit the exception to the Host (runtime).
            if (_initTerminatingError != null)
            {
                status.Status = StatusResult.Types.Status.Failure;
                status.Exception = _initTerminatingError.ToRpcException();
                return response;
            }

            // Ideally, the initialization should happen when processing 'WorkerInitRequest', however, the 'WorkerInitRequest'
            // message doesn't provide information about the FunctionApp. That information is not available until the first
            // 'FunctionLoadRequest' comes in. Therefore, we run initialization here.
            // Also, we receive a FunctionLoadRequest when a proxy is configured. Proxies don't have the Metadata.Directory set
            // which would cause initialization issues with the PSModulePath. Since they don't have that set, we skip over them.
            if (!_areDependenciesInstalled && !functionLoadRequest.Metadata.IsProxy)
            {
                try
                {
                    var rpcLogger = new RpcLogger(_msgStream);
                    rpcLogger.SetContext(request.RequestId, null);

                    _areDependenciesInstalled = true;

                    var managedDependenciesPath = _dependencyManager.Initialize(request, rpcLogger);

                    SetupAppRootPathAndModulePath(request.FunctionLoadRequest, managedDependenciesPath);
                    // Start the download asynchronously if needed.
                    _dependencyManager.StartDependencyInstallationIfNeeded(request, _firstPwshInstance, rpcLogger);
                }
                catch (Exception e)
                {
                    // Failure that happens during this step is terminating and we will need to return a failure response to
                    // all subsequent 'FunctionLoadRequest'. Cache the exception so we can reuse it in future calls.
                    _initTerminatingError = e;

                    status.Status = StatusResult.Types.Status.Failure;
                    status.Exception = e.ToRpcException();
                    return response;
                }
            }

            try
            {
                // Load the metadata of the function.
                FunctionLoader.LoadFunction(functionLoadRequest);
            }
            catch (Exception e)
            {
                status.Status = StatusResult.Types.Status.Failure;
                status.Exception = e.ToRpcException();
            }

            return response;
        }

        /// <summary>
        /// Method to process a InvocationRequest.
        /// This method checks out a worker from the pool, and then starts the actual invocation in a threadpool thread.
        /// </summary>
        internal StreamingMessage ProcessInvocationRequest(StreamingMessage request)
        {
            try
            {
                string ins = System.Text.Json.JsonSerializer.Serialize<InvocationRequest>(request.InvocationRequest);
                var stopwatch = new FunctionInvocationPerformanceStopwatch();
                stopwatch.OnStart();

                // Will block if installing dependencies is required
                _dependencyManager.WaitForDependenciesAvailability(
                    () =>
                        {
                            var rpcLogger = new RpcLogger(_msgStream);
                            rpcLogger.SetContext(request.RequestId, request.InvocationRequest?.InvocationId);
                            return rpcLogger;
                        });

                stopwatch.OnCheckpoint(FunctionInvocationPerformanceStopwatch.Checkpoint.DependenciesAvailable);

                AzFunctionInfo functionInfo = FunctionLoader.GetFunctionInfo(request.InvocationRequest.FunctionId);

                PowerShellManager psManager = _powershellPool.CheckoutIdleWorker(
                                                request.RequestId,
                                                request.InvocationRequest?.InvocationId,
                                                functionInfo.FuncName,
                                                functionInfo.OutputBindings);

                stopwatch.OnCheckpoint(FunctionInvocationPerformanceStopwatch.Checkpoint.RunspaceAvailable);

                // When the concurrency upper bound is more than 1, we have to handle the invocation in a worker
                // thread, so multiple invocations can make progress at the same time, even though by time-sharing.
                Task.Run(() => ProcessInvocationRequestImpl(request, functionInfo, psManager, stopwatch));
            }
            catch (Exception e)
            {
                StreamingMessage response = NewStreamingMessageTemplate(
                    request.RequestId,
                    StreamingMessage.ContentOneofCase.InvocationResponse,
                    out StatusResult status);

                response.InvocationResponse.InvocationId = request.InvocationRequest.InvocationId;
                status.Status = StatusResult.Types.Status.Failure;
                status.Exception = e.ToRpcException();

                return response;
            }

            return null;
        }

        /// <summary>
        /// Implementation method to actual invoke the corresponding function.
        /// InvocationRequest messages are processed in parallel when there are multiple PowerShellManager instances in the pool.
        /// </summary>
        private void ProcessInvocationRequestImpl(
            StreamingMessage request,
            AzFunctionInfo functionInfo,
            PowerShellManager psManager,
            FunctionInvocationPerformanceStopwatch stopwatch)
        {
            InvocationRequest invocationRequest = request.InvocationRequest;
            StreamingMessage response = NewStreamingMessageTemplate(
                request.RequestId,
                StreamingMessage.ContentOneofCase.InvocationResponse,
                out StatusResult status);
            response.InvocationResponse.InvocationId = invocationRequest.InvocationId;

            try
            {
                // Invoke the function and return a hashtable of out binding data
                Hashtable results = InvokeFunction(functionInfo, psManager, stopwatch, invocationRequest);

                BindOutputFromResult(response.InvocationResponse, functionInfo, results);
            }
            catch (Exception e)
            {
                status.Status = StatusResult.Types.Status.Failure;
                status.Exception = e.ToRpcException();
            }
            finally
            {
                _powershellPool.ReclaimUsedWorker(psManager);
            }

            _msgStream.Write(response);
        }

        private Hashtable InvokeFunction(
            AzFunctionInfo functionInfo,
            PowerShellManager psManager,
            FunctionInvocationPerformanceStopwatch stopwatch,
            InvocationRequest invocationRequest)
        {
            var triggerMetadata = GetTriggerMetadata(functionInfo, invocationRequest);
            var traceContext = GetTraceContext(functionInfo, invocationRequest);
            var retryContext = GetRetryContext(functionInfo, invocationRequest);
            stopwatch.OnCheckpoint(FunctionInvocationPerformanceStopwatch.Checkpoint.MetadataAndTraceContextReady);

            return psManager.InvokeFunction(functionInfo, triggerMetadata, traceContext, retryContext, invocationRequest.InputData, stopwatch);
        }

        internal StreamingMessage ProcessInvocationCancelRequest(StreamingMessage request)
        {
            return null;
        }
        
        private StreamingMessage ProcessFunctionMetadataRequest(StreamingMessage request)
        {
            // WorkerStatusResponse type says that it is not used but this will create an empty one anyway to return to the host
            StreamingMessage response = NewStreamingMessageTemplate(
                request.RequestId,
                StreamingMessage.ContentOneofCase.FunctionMetadataResponse,
                out StatusResult status);

            response.FunctionMetadataResponse.FunctionMetadataResults.AddRange(WorkerIndexingHelper.IndexFunctions(request.FunctionsMetadataRequest.FunctionAppDirectory));

            string rawresp = JsonSerializer.Serialize<FunctionMetadataResponse>(response.FunctionMetadataResponse);

            return response;
        }

        internal StreamingMessage ProcessFunctionEnvironmentReloadRequest(StreamingMessage request)
        {
            var stopwatch = new Stopwatch();
            stopwatch.Start();

            var environmentReloadRequest = request.FunctionEnvironmentReloadRequest;

            var rpcLogger = new RpcLogger(_msgStream);
            rpcLogger.SetContext(request.RequestId, null);

            var functionsEnvironmentReloader = new FunctionsEnvironmentReloader(rpcLogger);
            functionsEnvironmentReloader.ReloadEnvironment(
                environmentReloadRequest.EnvironmentVariables,
                environmentReloadRequest.FunctionAppDirectory);

            rpcLogger.Log(isUserOnlyLog: false, LogLevel.Trace, string.Format(PowerShellWorkerStrings.EnvironmentReloadCompleted, stopwatch.ElapsedMilliseconds));

            StreamingMessage response = NewStreamingMessageTemplate(
                request.RequestId,
                StreamingMessage.ContentOneofCase.FunctionEnvironmentReloadResponse,
                out StatusResult status);

            return response;
        }

        #region Helper_Methods

        /// <summary>
        /// Create an object of 'StreamingMessage' as a template, for further update.
        /// </summary>
        private StreamingMessage NewStreamingMessageTemplate(string requestId, StreamingMessage.ContentOneofCase msgType, out StatusResult status)
        {
            // Assume success. The state of the status object can be changed in the caller.
            status = new StatusResult() { Status = StatusResult.Types.Status.Success };
            var response = new StreamingMessage() { RequestId = requestId };

            switch (msgType)
            {
                case StreamingMessage.ContentOneofCase.WorkerInitResponse:
                    response.WorkerInitResponse = new WorkerInitResponse() { Result = status };
                    break;
                case StreamingMessage.ContentOneofCase.WorkerStatusResponse:
                    response.WorkerStatusResponse = new WorkerStatusResponse();
                    break;
                case StreamingMessage.ContentOneofCase.FunctionLoadResponse:
                    response.FunctionLoadResponse = new FunctionLoadResponse() { Result = status };
                    break;
                case StreamingMessage.ContentOneofCase.InvocationResponse:
                    response.InvocationResponse = new InvocationResponse() { Result = status };
                    break;
                case StreamingMessage.ContentOneofCase.FunctionEnvironmentReloadResponse:
                    response.FunctionEnvironmentReloadResponse = new FunctionEnvironmentReloadResponse() { Result = status };
                    break;
<<<<<<< HEAD
                case StreamingMessage.ContentOneofCase.FunctionMetadataResponses:
                    response.FunctionMetadataResponses = new FunctionMetadataResponses() { Result = status };
=======
                case StreamingMessage.ContentOneofCase.FunctionMetadataResponse:
                    response.FunctionMetadataResponse = new FunctionMetadataResponse() { Result = status };
>>>>>>> 0ba0a5c4
                    break;
                default:
                    throw new InvalidOperationException("Unreachable code.");
            }

            return response;
        }

        private static Hashtable GetTriggerMetadata(AzFunctionInfo functionInfo, InvocationRequest invocationRequest)
        {
            if (!functionInfo.HasTriggerMetadataParam)
            {
                return null;
            }

            const string InvocationId = "InvocationId";
            const string FunctionDirectory = "FunctionDirectory";
            const string FunctionName = "FunctionName";

            var triggerMetadata = new Hashtable(StringComparer.OrdinalIgnoreCase);
            foreach (var dataItem in invocationRequest.TriggerMetadata)
            {
                // MapField<K, V> is case-sensitive, but powershell is case-insensitive,
                // so for keys differ only in casing, the first wins.
                if (!triggerMetadata.ContainsKey(dataItem.Key))
                {
                    triggerMetadata.Add(dataItem.Key, dataItem.Value.ToObject());
                }
            }

            if (!triggerMetadata.ContainsKey(InvocationId))
            {
                triggerMetadata.Add(InvocationId, invocationRequest.InvocationId);
            }

            if (!triggerMetadata.ContainsKey(FunctionDirectory))
            {
                triggerMetadata.Add(FunctionDirectory, functionInfo.FuncDirectory);
            }

            if (!triggerMetadata.ContainsKey(FunctionName))
            {
                triggerMetadata.Add(FunctionName, functionInfo.FuncName);
            }

            return triggerMetadata;
        }

        private static TraceContext GetTraceContext(AzFunctionInfo functionInfo, InvocationRequest invocationRequest)
        {
            if (!functionInfo.HasTraceContextParam)
            {
                return null;
            }

            return new TraceContext(
                invocationRequest.TraceContext.TraceParent,
                invocationRequest.TraceContext.TraceState,
                invocationRequest.TraceContext.Attributes);
        }

        private static RetryContext GetRetryContext(AzFunctionInfo functionInfo, InvocationRequest invocationRequest)
        {
            if (!functionInfo.HasRetryContextParam)
            {
                return null;
            }

            return new RetryContext(
                invocationRequest.RetryContext.RetryCount,
                invocationRequest.RetryContext.MaxRetryCount,
                invocationRequest.RetryContext.Exception);
        }

        /// <summary>
        /// Set the 'ReturnValue' and 'OutputData' based on the invocation results appropriately.
        /// </summary>
        private static void BindOutputFromResult(InvocationResponse response, AzFunctionInfo functionInfo, IDictionary results)
        {
            if (functionInfo.DurableFunctionInfo.Type != DurableFunctionType.OrchestrationFunction)
            {
                // Set out binding data and return response to be sent back to host
                foreach (var (bindingName, bindingInfo) in functionInfo.OutputBindings)
                {
                    var outValue = results[bindingName];
                    var transformedValue = Utils.TransformOutBindingValueAsNeeded(bindingName, bindingInfo, outValue);
                    var dataToUse = transformedValue.ToTypedData();

                    // if one of the bindings is '$return' we need to set the ReturnValue
                    if (string.Equals(bindingName, AzFunctionInfo.DollarReturn, StringComparison.OrdinalIgnoreCase))
                    {
                        response.ReturnValue = dataToUse;
                        continue;
                    }

                    var paramBinding = new ParameterBinding()
                    {
                        Name = bindingName,
                        Data = dataToUse
                    };

                    response.OutputData.Add(paramBinding);
                }
            }

            if (functionInfo.DurableFunctionInfo.ProvidesForcedDollarReturnValue)
            {
                response.ReturnValue = results[AzFunctionInfo.DollarReturn].ToTypedData();
            }
        }

        private void SetupAppRootPathAndModulePath(FunctionLoadRequest functionLoadRequest, string managedDependenciesPath)
        {
            FunctionLoader.SetupWellKnownPaths(functionLoadRequest, managedDependenciesPath);

            if (FunctionLoader.FunctionAppRootPath == null)
            {
                throw new InvalidOperationException(PowerShellWorkerStrings.FunctionAppRootNotResolved);
            }

            _firstPwshInstance.AddCommand("Microsoft.PowerShell.Management\\Set-Content")
                .AddParameter("Path", "env:PSModulePath")
                .AddParameter("Value", FunctionLoader.FunctionModulePath)
                .InvokeAndClearCommands();
        }

        #endregion
    }
}<|MERGE_RESOLUTION|>--- conflicted
+++ resolved
@@ -434,13 +434,8 @@
                 case StreamingMessage.ContentOneofCase.FunctionEnvironmentReloadResponse:
                     response.FunctionEnvironmentReloadResponse = new FunctionEnvironmentReloadResponse() { Result = status };
                     break;
-<<<<<<< HEAD
-                case StreamingMessage.ContentOneofCase.FunctionMetadataResponses:
-                    response.FunctionMetadataResponses = new FunctionMetadataResponses() { Result = status };
-=======
                 case StreamingMessage.ContentOneofCase.FunctionMetadataResponse:
                     response.FunctionMetadataResponse = new FunctionMetadataResponse() { Result = status };
->>>>>>> 0ba0a5c4
                     break;
                 default:
                     throw new InvalidOperationException("Unreachable code.");
