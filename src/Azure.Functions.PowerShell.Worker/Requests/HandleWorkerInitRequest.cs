//
// Copyright (c) Microsoft. All rights reserved.
// Licensed under the MIT license. See LICENSE file in the project root for full license information.
//

using Microsoft.Azure.Functions.PowerShellWorker.PowerShell;
using Microsoft.Azure.Functions.PowerShellWorker.Utility;
using Microsoft.Azure.WebJobs.Script.Grpc.Messages;

namespace  Microsoft.Azure.Functions.PowerShellWorker.Requests
{
<<<<<<< HEAD
    public static class HandleWorkerInitRequest
=======
    using System.Management.Automation;

    internal static class HandleWorkerInitRequest
>>>>>>> dba9cfd1
    {
        public static StreamingMessage Invoke(
            PowerShellManager powerShellManager,
            FunctionLoader functionLoader,
            StreamingMessage request,
            RpcLogger logger)
        {
            return new StreamingMessage()
            {
                RequestId = request.RequestId,
                WorkerInitResponse = new WorkerInitResponse()
                {
                    Result = new StatusResult()
                    {
                        Status = StatusResult.Types.Status.Success
                    }
                }
            };
        }
    }
}<|MERGE_RESOLUTION|>--- conflicted
+++ resolved
@@ -9,13 +9,7 @@
 
 namespace  Microsoft.Azure.Functions.PowerShellWorker.Requests
 {
-<<<<<<< HEAD
-    public static class HandleWorkerInitRequest
-=======
-    using System.Management.Automation;
-
     internal static class HandleWorkerInitRequest
->>>>>>> dba9cfd1
     {
         public static StreamingMessage Invoke(
             PowerShellManager powerShellManager,
