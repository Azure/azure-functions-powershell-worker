--- conflicted
+++ resolved
@@ -113,10 +113,6 @@
         $DurableClient = GetDurableClientFromModulePrivateData
     }
 
-<<<<<<< HEAD
-    # TODO: Port this change to the External SDK
-=======
->>>>>>> 63e004ea
     if (-not $InstanceId) {
         $InstanceId = (New-Guid).Guid
     }
