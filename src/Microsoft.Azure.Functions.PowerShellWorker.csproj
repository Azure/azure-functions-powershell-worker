--- conflicted
+++ resolved
@@ -21,11 +21,7 @@
 
   <ItemGroup>
     <PackageReference Include="Grpc.Net.Client" Version="2.42.0" />
-<<<<<<< HEAD
-    <PackageReference Include="Microsoft.PowerShell.SDK" Version="7.2.1" />
-=======
     <PackageReference Include="Microsoft.PowerShell.SDK" Version="7.2.2" />
->>>>>>> 1cbf171c
     <PackageReference Include="CommandLineParser" Version="2.3.0" />
     <PackageReference Include="Google.Protobuf" Version="3.19.4" />
   </ItemGroup>
