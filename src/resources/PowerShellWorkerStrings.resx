--- conflicted
+++ resolved
@@ -352,7 +352,6 @@
   <data name="DependencySnapshotDoesNotContainAcceptableModuleVersions" xml:space="preserve">
     <value>Dependency snapshot '{0}' does not contain acceptable module versions.</value>
   </data>
-<<<<<<< HEAD
   <data name="ExternalDurableSDKName" xml:space="preserve">
     <value>AzureFunctions.PowerShell.Durable.SDK</value>
   </data>
@@ -389,14 +388,10 @@
   <data name="LoadingDurableSDK" xml:space="preserve">
     <value>Attempting to load '{0}', version '{1}', as the Durable Functions SDK</value>
   </data>
-  <data name="String1" xml:space="preserve">
-    <value />
-  </data>
   <data name="ErrorImportingDurableSDK" xml:space="preserve">
     <value>An unexpected error ocurred while importing '{0}': '{1}'</value>
-=======
+  </data>
   <data name="WorkerInitCompleted" xml:space="preserve">
     <value>Worker init request completed in {0} ms.</value>
->>>>>>> 75294eac
   </data>
 </root>