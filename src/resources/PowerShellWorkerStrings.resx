--- conflicted
+++ resolved
@@ -256,12 +256,10 @@
   <data name="UpdatingManagedDependencySnapshotHeartbeat" xml:space="preserve">
     <value>Updating dependencies folder heartbeat for '{0}''.</value>
   </data>
-<<<<<<< HEAD
+  <data name="FailedToInstallDependenciesSnapshot" xml:space="preserve">
+    <value>Failed to install dependencies into '{0}', removing the folder.</value>
+  </data>
   <data name="TooManyDependencies" xml:space="preserve">
     <value>The number of entries in the '{0}' file is {1}, which exceeds the maximum supported number of entries ({2}).</value>
-=======
-  <data name="FailedToInstallDependenciesSnapshot" xml:space="preserve">
-    <value>Failed to install dependencies into '{0}', removing the folder.</value>
->>>>>>> d5e1eefa
   </data>
 </root>